--- conflicted
+++ resolved
@@ -214,11 +214,9 @@
                 generation_limit_watts=gen_limit_watts,
                 load_limit_watts=load_limit_watts,
                 set_point_percentage=set_point_percent,
-<<<<<<< HEAD
+                ramp_time_seconds=ramp_time_seconds,
+                # Storage extension
                 storage_target_watts=storage_target_watts,
-=======
->>>>>>> b1a98b1b
-                ramp_time_seconds=ramp_time_seconds,
             )
         ],
     )
