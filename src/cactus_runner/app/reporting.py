--- conflicted
+++ resolved
@@ -957,30 +957,6 @@
     return fig_to_image(fig=fig, content_width=MAX_CONTENT_WIDTH)
 
 
-<<<<<<< HEAD
-def generate_controls_table(controls: list[DynamicOperatingEnvelope], stylesheet: StyleSheet) -> list[Flowable]:
-    elements: list[Flowable] = []
-
-    table_data = [
-        [
-            f"{i}",
-            control.start_time,
-            control.duration_seconds,
-            "-" if control.import_limit_active_watts is None else control.import_limit_active_watts,
-            "-" if control.export_limit_watts is None else control.export_limit_watts,
-            "-" if control.load_limit_active_watts is None else control.load_limit_active_watts,
-            "-" if control.storage_target_active_watts is None else control.storage_target_active_watts,
-        ]
-        for i, control in enumerate(controls, start=1)
-    ]
-    table_data.insert(0, ["", "Start(UTC)", "Duration(s)", "ImportLimW", "ExportLimW", "LoadLimW", "StorageLimW"])
-    column_widths = [int(fraction * stylesheet.table_width) for fraction in [0.06, 0.34, 0.12, 0.12, 0.12, 0.12, 0.12]]
-    table = Table(table_data, colWidths=column_widths)
-    table.setStyle(stylesheet.table)
-    elements.append(table)
-    elements.append(stylesheet.spacer)
-    return elements
-=======
 def generate_timeline_chart(timeline: Timeline, sites: Sequence[Site]) -> Image:
     fig = go.Figure()
     for ds in timeline.data_streams:
@@ -1016,7 +992,6 @@
         )
     ]
     annotations = []
->>>>>>> b5066587
 
     if set_max_w is not None:
         shapes.extend(
