import io
import logging
from dataclasses import dataclass
from datetime import datetime, timedelta, timezone
from functools import partial
from http import HTTPStatus
from typing import Sequence

import pandas as pd
import PIL.Image as PilImage
import plotly.express as px  # type: ignore
import plotly.graph_objects as go  # type: ignore
from cactus_test_definitions import CSIPAusVersion
from cactus_test_definitions import __version__ as cactus_test_definitions_version
from envoy.server.model import (
    DynamicOperatingEnvelope,
    Site,
    SiteDERAvailability,
    SiteDERRating,
    SiteDERSetting,
    SiteDERStatus,
)
from envoy.server.model.site_reading import SiteReadingType
from envoy_schema.server.schema.sep2.types import (
    DataQualifierType,
    DeviceCategory,
    KindType,
    PhaseCode,
    RoleFlagsType,
    UomType,
)
from reportlab.lib import colors
from reportlab.lib.colors import Color, HexColor
from reportlab.lib.pagesizes import A4
from reportlab.lib.styles import (
    ParagraphStyle,
    getSampleStyleSheet,
)
from reportlab.lib.units import inch
from reportlab.pdfgen.canvas import Canvas
from reportlab.platypus import (
    BalancedColumns,
    BaseDocTemplate,
    Flowable,
    Image,
    KeepTogether,
    NullDraw,
    Paragraph,
    SimpleDocTemplate,
    Spacer,
    Table,
    TableStyle,
)

from cactus_runner import __version__ as cactus_runner_version
from cactus_runner.app.check import CheckResult
from cactus_runner.app.envoy_common import ReadingLocation
from cactus_runner.app.timeline import Timeline, duration_to_label
from cactus_runner.models import (
    ClientCertificateType,
    ClientInteraction,
    ClientInteractionType,
    RequestEntry,
    RunnerState,
    StepStatus,
)

logger = logging.getLogger(__name__)

WITNESS_TEST_CLASSES: list[str] = ["DER-A", "DER-G", "DER-L"]  # Classes from section 14 of sa-ts-5573-2025

CHART_MARGINS = dict(l=80, r=20, t=40, b=80)


class ConditionalSpacer(Spacer):
    """A Spacer that takes up a variable amount of vertical space.

    It takes up the avilable space, up to but not exceeding
    the requested height of the spacer.
    """

    def wrap(self, aW, aH):
        height = min(self.height, aH - 1e-8)
        return (aW, height)


PAGE_WIDTH, PAGE_HEIGHT = A4
DEFAULT_SPACER = ConditionalSpacer(1, 0.25 * inch)
MARGIN = 0.5 * inch
BANNER_HEIGHT = inch

HIGHLIGHT_COLOR = HexColor(0x09BB71)  # Teal green used on cactus UI
MUTED_COLOR = HexColor(0xD7FCEF)  # Light mint green
WHITE = HexColor(0xFFFFFF)

TABLE_TEXT_COLOR = HexColor(0x262626)
TABLE_HEADER_TEXT_COLOR = HexColor(0x424242)
TABLE_ROW_COLOR = WHITE
TABLE_ALT_ROW_COLOR = MUTED_COLOR
TABLE_LINE_COLOR = HexColor(0x707070)

OVERVIEW_BACKGROUND = MUTED_COLOR

WARNING_COLOR = HexColor(0xFF4545)
TEXT_COLOR = HexColor(0x000000)
PASS_COLOR = HIGHLIGHT_COLOR
FAIL_COLOR = HexColor(0xF1420E)
GENTLE_WARNING_COLOR = HexColor(0xFFC107)

DEFAULT_TABLE_STYLE = TableStyle(
    [
        ("ALIGN", (0, 0), (-1, -1), "LEFT"),
        ("TOPPADDING", (0, 0), (-1, -1), 8),
        ("BOTTOMPADDING", (0, 0), (-1, -1), 8),
        ("ROWBACKGROUNDS", (0, 0), (-1, -1), [TABLE_ROW_COLOR, TABLE_ALT_ROW_COLOR]),
        ("TEXTCOLOR", (0, 0), (-1, -1), TABLE_TEXT_COLOR),
        ("TEXTCOLOR", (0, 0), (-1, 0), TABLE_HEADER_TEXT_COLOR),
        ("FONTNAME", (0, 0), (-1, 0), "Helvetica-Bold"),
        ("LINEBELOW", (0, 0), (-1, 0), 1, TABLE_LINE_COLOR),
        ("LINEBELOW", (0, -1), (-1, -1), 1, TABLE_LINE_COLOR),
        ("VALIGN", (0, 0), (-1, -1), "TOP"),
    ]
)

# Limit document content to full width of page (minus margins)
MAX_CONTENT_WIDTH = PAGE_WIDTH - 2 * MARGIN

# The maximum length of a string that can appear in a single table cell
MAX_CELL_LENGTH_CHARS = 500

DOCUMENT_TITLE = "CSIP-AUS Client Test Procedure"
AUTHOR = "Cactus Test Harness"
AUTHOR_URL = "https://cactus.cecs.anu.edu.au"


def rl_to_plotly_color(reportlab_color: Color) -> str:
    """Converts a reportlab color to plotly color (as hexstring)"""
    return f"#{reportlab_color.hexval()[2:]}"


@dataclass
class StyleSheet:
    """A collection of all the styles used in the PDF report"""

    title: ParagraphStyle
    heading: ParagraphStyle
    subheading: ParagraphStyle
    table: TableStyle
    table_width: float
    spacer: Spacer | NullDraw
    date_format: str
    max_cell_length_chars: int
    truncation_marker: str


def get_stylesheet() -> StyleSheet:
    sample_style_sheet = getSampleStyleSheet()
    return StyleSheet(
        title=ParagraphStyle(
            name="Title",
            parent=sample_style_sheet["Normal"],
            fontName=sample_style_sheet["Title"].fontName,
            fontSize=28,
            leading=22,
            spaceAfter=3,
        ),
        heading=sample_style_sheet.get("Heading2"),  # type: ignore
        subheading=sample_style_sheet.get("Heading3"),  # type: ignore
        table=DEFAULT_TABLE_STYLE,
        table_width=MAX_CONTENT_WIDTH,
        spacer=DEFAULT_SPACER,
        date_format="%Y-%m-%d %H:%M:%S",
        max_cell_length_chars=MAX_CELL_LENGTH_CHARS,
        truncation_marker=" … ",
    )


def first_page_template(
    canvas: Canvas, doc: BaseDocTemplate, test_procedure_name: str, test_run_id: str, csip_aus_version: CSIPAusVersion
) -> None:
    """Template for the first/front/title page of the report"""

    document_creation: str = datetime.now(timezone.utc).strftime("%d-%m-%Y")

    canvas.saveState()

    # Banner
    canvas.setFillColor(HIGHLIGHT_COLOR)
    canvas.rect(0, PAGE_HEIGHT - BANNER_HEIGHT, PAGE_WIDTH, BANNER_HEIGHT, stroke=0, fill=1)

    # Title (Banner)
    canvas.setFillColor(TEXT_COLOR)
    canvas.setFont("Helvetica-Bold", 16)
    canvas.drawString(MARGIN, PAGE_HEIGHT - 0.6 * inch, DOCUMENT_TITLE)

    # Report author details
    canvas.setFillColor(WHITE)
    canvas.setFont("Helvetica-Bold", 10)
    canvas.drawRightString(PAGE_WIDTH - MARGIN, PAGE_HEIGHT - 0.5 * inch, AUTHOR)
    # canvas.linkURL("https://cactus.cecs.anu.edu.au")
    canvas.drawRightString(PAGE_WIDTH - MARGIN, PAGE_HEIGHT - 0.7 * inch, AUTHOR_URL)

    # Footer
    # Footer Banner
    canvas.setFillColor(HIGHLIGHT_COLOR)
    canvas.rect(0, 0, PAGE_WIDTH, 0.4 * inch, stroke=0, fill=1)
    canvas.setFillColor(WHITE)
    canvas.setFont("Helvetica-Bold", 8)
    footer_offset = 0.2 * inch
    # Footer left
    canvas.drawString(MARGIN, footer_offset, f"Run ID: {test_run_id}")
    # Footer mid
    canvas.drawCentredString(PAGE_WIDTH / 2.0, footer_offset, f"{test_procedure_name} Test Procedure Report")
    # Footer right
    canvas.drawRightString(PAGE_WIDTH - MARGIN, footer_offset, f"Page {doc.page}")
    canvas.restoreState()

    # Document "Metadata"
    canvas.setFillColor(TEXT_COLOR)
    canvas.setFont("Helvetica", 6)
    canvas.drawRightString(
        PAGE_WIDTH - MARGIN, PAGE_HEIGHT - BANNER_HEIGHT - 0.2 * inch, f"Report created on {document_creation}"
    )
    canvas.drawRightString(
        PAGE_WIDTH - MARGIN,
        PAGE_HEIGHT - BANNER_HEIGHT - 0.35 * inch,
        f"Cactus Test Definitions v{cactus_test_definitions_version}",
    )
    canvas.drawRightString(
        PAGE_WIDTH - MARGIN, PAGE_HEIGHT - BANNER_HEIGHT - 0.5 * inch, f"Cactus Runner v{cactus_runner_version}"
    )
    canvas.drawRightString(
        PAGE_WIDTH - MARGIN, PAGE_HEIGHT - BANNER_HEIGHT - 0.65 * inch, f"CSIP Aus {csip_aus_version}"
    )


def later_pages_template(canvas: Canvas, doc: BaseDocTemplate, test_procedure_name: str, test_run_id: str) -> None:
    """Template for subsequent pages"""
    canvas.saveState()
    # Footer
    # Footer Banner
    canvas.setFillColor(HIGHLIGHT_COLOR)
    canvas.rect(0, 0, PAGE_WIDTH, 0.4 * inch, stroke=0, fill=1)
    canvas.setFillColor(WHITE)
    canvas.setFont("Helvetica", 8)
    footer_offset = 0.2 * inch
    # Footer left
    canvas.drawString(MARGIN, footer_offset, f"Run ID: {test_run_id}")
    # Footer mid
    canvas.drawCentredString(PAGE_WIDTH / 2.0, footer_offset, f"{test_procedure_name} Test Procedure Report")
    # Footer right
    canvas.drawRightString(PAGE_WIDTH - MARGIN, footer_offset, f"Page {doc.page}")
    canvas.restoreState()


def fig_to_image(fig: go.Figure, content_width: float) -> Image:
    UPSCALE_FACTOR = 4
    img_bytes = fig.to_image(format="png", scale=UPSCALE_FACTOR)  # Scale up figure so it's high enough resolution
    pil_image = PilImage.open(io.BytesIO(img_bytes))
    buffer = io.BytesIO(img_bytes)
    scale_factor = pil_image.width / content_width  # rescale image to width of page content
    return Image(buffer, width=pil_image.width / scale_factor, height=pil_image.height / scale_factor)


def generate_overview_section(
    test_procedure_name: str,
    test_procedure_description: str,
    test_run_id: str,
    run_group_name: str,
    init_timestamp: datetime,
    start_timestamp: datetime,
    client_cert_type: ClientCertificateType,
    client_lfdi: str,
    client_pen: int,
    duration: timedelta,
    stylesheet: StyleSheet,
) -> list[Flowable]:
    elements: list[Flowable] = []
    elements.append(Paragraph(test_procedure_name, style=stylesheet.title))
    elements.append(Paragraph(test_procedure_description, style=stylesheet.subheading))
    elements.append(stylesheet.spacer)

    overview_data = [
        [
            "Run ID",
            test_run_id,
            "",
            "Initialisation time (UTC)",
            init_timestamp.strftime(stylesheet.date_format),
        ],
        [
            "Run Group",
            run_group_name,
            "",
            "Start time (UTC)",
            start_timestamp.strftime(stylesheet.date_format),
        ],
        [
            f"{client_cert_type} LFDI",
            client_lfdi,
            "",
            "Duration",
            str(duration).split(".")[0],
        ],  # remove microseconds from output
        [
            "PEN",
            str(client_pen) if client_pen else "Not supplied",
            "",
            "",
            "",
        ],
    ]
    column_widths = [int(fraction * stylesheet.table_width) for fraction in [0.15, 0.4, 0.05, 0.2, 0.2]]
    table = Table(overview_data, colWidths=column_widths)
    tstyle = TableStyle(
        [
            ("BACKGROUND", (0, 0), (1, 2), OVERVIEW_BACKGROUND),
            ("BACKGROUND", (3, 0), (4, 2), OVERVIEW_BACKGROUND),
            ("TEXTCOLOR", (0, 0), (-1, -1), TABLE_TEXT_COLOR),
            ("ALIGN", (0, 0), (-1, -1), "LEFT"),
            ("FONTSIZE", (0, 0), (-1, -1), 8),
            ("FONTNAME", (0, 0), (0, 2), "Helvetica-Bold"),
            ("FONTNAME", (3, 0), (3, 2), "Helvetica-Bold"),
            ("TOPPADDING", (0, 0), (4, 0), 6),
            ("BOTTOMPADDING", (0, 2), (4, 2), 6),
        ]
    )
    table.setStyle(tstyle)
    elements.append(table)
    if client_cert_type is ClientCertificateType.DEVICE:
        elements.append(
            Paragraph(
                "The device LFDI is the LFDI encoded in the certificate used for authentication, not be confused with the LFDI of any devices registered during this test procedure.",  # noqa 501
                style=ParagraphStyle(name="TableNote", fontSize=6),
            )
        )
    elements.append(stylesheet.spacer)
    return elements


def generate_criteria_summary_chart(num_passed: int, num_failed: int, requires_witness_testing: bool) -> Image:
    labels = ["Pass", "Fail"]
    values = [num_passed, num_failed]
    total = num_passed + num_failed

    # Create pie chart
    pie = go.Pie(
        labels=labels,
        values=values,
        hole=0.6,  # Adds a hole to centre of pie chart (for annotation)
        textinfo="none",  # Hide the % labels on each segment
    )

    # If not all passed or all failed
    if num_passed > 1 and num_failed > 1:
        # Adds separators between pie segments
        pie.marker.line.width = 5
        pie.marker.line.color = "white"

    # Create a figure from the pie chart
    fig = go.Figure(data=[pie])

    # Remove all margins and padding to make chart as small as possible
    fig.update_layout(showlegend=False, margin=dict(l=0, r=0, b=0, t=0, pad=0))

    # Add summary annotation to middle of pie doughnut
    if num_passed == total:
        annotation = "<b>All</b><br>passed" + ("*" if requires_witness_testing else "")
    else:
        annotation = f"<b>{num_passed}</b> / <b>{total}</b><br>passed"

    fig.add_annotation(
        x=0.5,
        y=0.5,
        text=annotation,
        font=dict(size=40),
        showarrow=False,
    )

    # Set the colors of the segments
    if num_failed == 0 and requires_witness_testing:
        colors = [rl_to_plotly_color(GENTLE_WARNING_COLOR), rl_to_plotly_color(FAIL_COLOR)]
    else:
        colors = [rl_to_plotly_color(PASS_COLOR), rl_to_plotly_color(FAIL_COLOR)]

    fig.update_traces(marker=dict(colors=colors))

    # Generate the image from the fig
    content_width = MAX_CONTENT_WIDTH / 2.5  # rescale image to width of KeepTogether column (roughly)
    return fig_to_image(fig=fig, content_width=content_width)


def generate_criteria_summary_table(check_results: dict[str, CheckResult], stylesheet: StyleSheet) -> Table:
    table_style = TableStyle(
        [
            ("ALIGN", (0, 0), (-1, -1), "LEFT"),
            ("TOPPADDING", (0, 0), (-1, -1), 8),
            ("BOTTOMPADDING", (0, 0), (-1, -1), 8),
            ("ROWBACKGROUNDS", (0, 0), (-1, -1), [TABLE_ROW_COLOR, TABLE_ALT_ROW_COLOR]),
            ("TEXTCOLOR", (0, 0), (-1, 0), TABLE_HEADER_TEXT_COLOR),
            ("LINEBELOW", (0, 0), (-1, 0), 1, TABLE_LINE_COLOR),
            ("LINEBELOW", (0, -1), (-1, -1), 1, TABLE_LINE_COLOR),
            ("FONTNAME", (2, 0), (2, -1), "Helvetica-Bold"),
        ]
    )

    # Generate table data
    criteria_data = [
        [
            index + 1,
            check_name,
            "Pass" if check_results[check_name].passed else "Fail",
            # Paragraph("" if check_result.description is None else check_result.description),
        ]
        for index, check_name in enumerate(check_results)
    ]

    # Add table header
    criteria_data.insert(0, ["", "", "Pass/Fail"])

    # Set the colors of the pass/fail column
    for index, check_name in enumerate(check_results):
        row = index + 1  # +1 to account for header row
        if check_results[check_name].passed:
            table_style.add("TEXTCOLOR", (2, row), (2, row), PASS_COLOR)
        else:
            table_style.add("TEXTCOLOR", (2, row), (2, row), FAIL_COLOR)

    # Create the table
    column_widths = [int(fraction * stylesheet.table_width * 0.46) for fraction in [0.1, 0.7, 0.2]]
    table = Table(criteria_data, colWidths=column_widths, hAlign="RIGHT")
    table.setStyle(table_style)

    return table


def generate_criteria_failure_table(check_results: dict[str, CheckResult], stylesheet: StyleSheet) -> Table:
    criteria_explanation_data = [
        [
            index + 1,
            name,
            Paragraph(
                "" if check_results[name].description is None else check_results[name].description  # type: ignore
            ),
        ]
        for index, name in enumerate(check_results)
        if not check_results[name].passed
    ]

    criteria_explanation_data.insert(0, ["", "", "Explanation of Failure"])
    column_widths = [int(fraction * stylesheet.table_width) for fraction in [0.05, 0.35, 0.6]]
    table = Table(criteria_explanation_data, colWidths=column_widths)
    table.setStyle(stylesheet.table)
    return table


def generate_criteria_section(
    check_results: dict[str, CheckResult], requires_witness_testing: bool, stylesheet: StyleSheet
) -> list[Flowable]:
    check_values = [check_result.passed for check_result in check_results.values()]
    num_passed = sum(check_values)
    num_failed = len(check_values) - num_passed

    elements: list[Flowable] = []
    elements.append(Paragraph("Criteria", stylesheet.heading))
    chart = generate_criteria_summary_chart(
        num_passed=num_passed, num_failed=num_failed, requires_witness_testing=requires_witness_testing
    )
    table = generate_criteria_summary_table(check_results=check_results, stylesheet=stylesheet)
    elements.append(BalancedColumns([chart, table]))
    elements.append(stylesheet.spacer)

    if num_failed == 0 and requires_witness_testing:
        elements.append(
            Paragraph(
                "<b>*Self tests have passed. "
                "<font backColor='#ffe69b'>However, a witness test operator will need to review these results.</font> "
                "</b>"
            )
        )

    # Criteria Failure Table (only shown if there are failures present)
    if num_failed > 0:
        elements.append(stylesheet.spacer)
        elements.append(generate_criteria_failure_table(check_results=check_results, stylesheet=stylesheet))
    elements.append(stylesheet.spacer)
    return elements


def get_request_timestamps(
    runner_state: RunnerState, time_relative_to_test_start: bool
) -> tuple[list[datetime] | list[float], str]:
    request_timestamps: list[datetime] = [request_entry.timestamp for request_entry in runner_state.request_history]
    base_timestamp = runner_state.interaction_timestamp(interaction_type=ClientInteractionType.TEST_PROCEDURE_START)
    timestamps: list[datetime] | list[float]

    if time_relative_to_test_start and base_timestamp is not None:
        # Timedeltas (timestamp - base_timestamp) are represented strangely by plotly
        # For example it displays 0, 5B, 10B to mean 0, 5 and 10 seconds.
        # Here convert the timedeltas to total seconds to avoid this problem.
        timestamps = [(timestamp - base_timestamp).total_seconds() for timestamp in request_timestamps]
        description = "Time relative to start of test (s)"
    else:
        timestamps = request_timestamps
        description = "Time (UTC)"

    return timestamps, description


def get_requests_with_errors(runner_state: RunnerState) -> dict[int, RequestEntry]:
    return {
        index: request_entry
        for index, request_entry in enumerate(runner_state.request_history)
        if request_entry.status >= HTTPStatus(400)
    }


def get_requests_with_validation_errors(runner_state: RunnerState) -> dict[int, RequestEntry]:
    return {
        index: request_entry
        for index, request_entry in enumerate(runner_state.request_history)
        if len(request_entry.body_xml_errors) > 0
    }


def generate_requests_with_errors_table(requests_with_errors: dict[int, RequestEntry], stylesheet: StyleSheet) -> Table:
    data = [
        [
            i,
            req.timestamp.strftime("%Y-%m-%d %H:%M"),
            f"{req.method} {req.path}",
            f"{req.status.name.replace('_', ' ').title()} ({req.status.value})",
        ]
        for i, req in requests_with_errors.items()
    ]

    data.insert(0, ["#", "Time (UTC)", "Request", "Error Status"])

    column_widths = [
        int(0.07 * stylesheet.table_width),  # #
        int(0.28 * stylesheet.table_width),  # Time
        int(0.55 * stylesheet.table_width),  # Request
        int(0.20 * stylesheet.table_width),  # Error Status
    ]

    table = Table(data, colWidths=column_widths)
    table.setStyle(stylesheet.table)
    return table


def generate_requests_with_validation_errors_table(
    requests_with_validation_errors: dict[int, RequestEntry], stylesheet: StyleSheet
) -> Table:
    data = []
    for i, req in requests_with_validation_errors.items():
        request_description = f"{str(req.method)} {req.path} {req.status}"
        validation_errors = "\n".join(req.body_xml_errors)

        # Limit to a reasonable size the validation error information
        if len(validation_errors) > stylesheet.max_cell_length_chars:
            validation_errors = validation_errors[: stylesheet.max_cell_length_chars] + stylesheet.truncation_marker

        data.append(
            [
                i,
                request_description,
                Paragraph(validation_errors),
            ]
        )

    data.insert(0, ["", "", "Validation Errors"])
    column_widths = [int(fraction * stylesheet.table_width) for fraction in [0.2, 0.2, 0.6]]
    table = Table(data, colWidths=column_widths)
    table.setStyle(stylesheet.table)
    return table


def get_non_null_attributes(obj: object, attributes_to_include: list[str]) -> list[str]:
    return [attribute for attribute in attributes_to_include if getattr(obj, attribute) is not None]


def generate_der_table_data(obj: object, attributes_to_include: list[str]) -> list:
    def attribute_short_form(attribute: str) -> str:
        suffix = "_value"
        if attribute.endswith(suffix):
            return attribute.removesuffix(suffix)
        return attribute

    def attribute_value(obj: object, attribute: str):
        multiplier_suffix = "_multiplier"
        multiplier_attribute = attribute_short_form(attribute) + multiplier_suffix
        if hasattr(obj, multiplier_attribute):
            return Paragraph(f"{getattr(obj, attribute)} x 10<super>{getattr(obj, multiplier_attribute)}</super>")
        return f"{getattr(obj, attribute)}"

    table_data = [
        [attribute_short_form(attribute), attribute_value(obj, attribute)] for attribute in attributes_to_include
    ]
    return table_data


def make_null_attributes_paragraph(attributes_to_include: list[str], non_null_attributes: list[str]) -> Paragraph:
    null_attributes = [attr.strip() for attr in attributes_to_include if attr not in non_null_attributes]

    paragraph = Paragraph(
        f"Optional elements which have not been set: {', '.join(null_attributes)}",
        style=ParagraphStyle(
            name="TableFootNote",
            fontSize=6,
            leading=6,  # keeps line spacing tight (single spaced)
        ),
    )
    return paragraph


def generate_site_der_rating_table(site_der_rating: SiteDERRating, stylesheet: StyleSheet) -> list[Flowable]:
    elements: list[Flowable] = []
    attributes_to_include = [
        "created_time",
        "changed_time",
        "modes_supported",
        "abnormal_category",
        "max_a_value",
        "max_ah_value",
        "max_charge_rate_va_value",
        "max_charge_rate_w_value",
        "max_discharge_rate_va_value",
        "max_discharge_rate_w_value",
        "max_v_value",
        "max_va_value",
        "max_var_value",
        "max_var_neg_value",
        "max_w_value",
        "max_wh_value",
        "min_pf_over_excited_displacement",
        "min_pf_under_excited_displacement",
        "min_v_value",
        "normal_category",
        "over_excited_pf_displacement",
        "over_excited_w_value",
        "reactive_susceptance_value",
        "under_excited_pf_displacement",
        "under_excited_w_value",
        "v_nom_value",
        "der_type",
        "doe_modes_supported",
        # Storage extension
        "vpp_modes_supported",
    ]
    non_null_attributes = get_non_null_attributes(site_der_rating, attributes_to_include)
    null_attributes_paragraph = make_null_attributes_paragraph(attributes_to_include, non_null_attributes)
    table_data = generate_der_table_data(site_der_rating, non_null_attributes)
    table_data.insert(0, ["DER Rating", "Value"])
    column_widths = [int(fraction * stylesheet.table_width) for fraction in [0.5, 0.5]]
    table = Table(table_data, colWidths=column_widths)
    table.setStyle(stylesheet.table)
    elements.append(table)
    elements.append(null_attributes_paragraph)
    elements.append(stylesheet.spacer)
    return elements


def generate_site_der_setting_table(site_der_setting: SiteDERSetting, stylesheet: StyleSheet) -> list[Flowable]:
    elements: list[Flowable] = []
    attributes_to_include = [
        "created_time",
        "changed_time",
        "modes_enabled",
        "es_delay",
        "es_high_freq",
        "es_high_volt",
        "es_low_freq",
        "es_low_volt",
        "es_ramp_tms",
        "es_random_delay",
        "grad_w",
        "max_a_value",
        "max_ah_value",
        "max_charge_rate_va_value",
        "max_charge_rate_w_value",
        "max_discharge_rate_va_value",
        "max_discharge_rate_w_value",
        "max_v_value",
        "max_va_value",
        "max_var_value",
        "max_var_neg_value",
        "max_w_value",
        "max_wh_value",
        "min_pf_over_excited_displacement",
        "min_pf_under_excited_displacement",
        "min_v_value",
        "soft_grad_w",
        "v_nom_value",
        "v_ref_value",
        "v_ref_ofs_value",
        "doe_modes_enabled",
        # Storage extension
        "vpp_modes_enabled",
        "min_wh_value",
    ]
    non_null_attributes = get_non_null_attributes(site_der_setting, attributes_to_include)
    null_attributes_paragraph = make_null_attributes_paragraph(attributes_to_include, non_null_attributes)
    table_data = generate_der_table_data(site_der_setting, non_null_attributes)
    table_data.insert(0, ["DER Setting", "Value"])
    column_widths = [int(fraction * stylesheet.table_width) for fraction in [0.5, 0.5]]
    table = Table(table_data, colWidths=column_widths)
    table.setStyle(stylesheet.table)
    elements.append(table)
    elements.append(null_attributes_paragraph)
    elements.append(stylesheet.spacer)
    return elements


def generate_site_der_availability_table(
    site_der_availability: SiteDERAvailability, stylesheet: StyleSheet
) -> list[Flowable]:
    elements: list[Flowable] = []
    attributes_to_include = [
        "created_time",
        "changed_time",
        "availability_duration_sec",
        "max_charge_duration_sec",
        "reserved_charge_percent",
        "reserved_deliver_percent",
        "estimated_var_avail_value",
        "estimated_w_avail_value",
    ]
    non_null_attributes = get_non_null_attributes(site_der_availability, attributes_to_include)
    null_attributes_paragraph = make_null_attributes_paragraph(attributes_to_include, non_null_attributes)
    table_data = generate_der_table_data(site_der_availability, non_null_attributes)
    table_data.insert(0, ["DER Availability", "Value"])
    column_widths = [int(fraction * stylesheet.table_width) for fraction in [0.5, 0.5]]
    table = Table(table_data, colWidths=column_widths)
    table.setStyle(stylesheet.table)
    elements.append(table)
    elements.append(null_attributes_paragraph)
    elements.append(stylesheet.spacer)
    return elements


def generate_site_der_status_table(site_der_status: SiteDERStatus, stylesheet: StyleSheet) -> list[Flowable]:
    elements: list[Flowable] = []
    attributes_to_include = [
        "created_time",
        "changed_time",
        "alarm_status",
        "generator_connect_status",
        "generator_connect_status_time",
        "inverter_status",
        "inverter_status_time",
        "local_control_mode_status",
        "local_control_mode_status_time",
        "manufacturer_status",
        "manufacturer_status_time",
        "operational_mode_status",
        "operational_mode_status_time",
        "state_of_charge_status",
        "state_of_charge_status_time",
        "storage_mode_status",
        "storage_mode_status_time",
        "storage_connect_status",
        "storage_connect_status_time",
    ]
    non_null_attributes = get_non_null_attributes(site_der_status, attributes_to_include)
    null_attributes_paragraph = make_null_attributes_paragraph(attributes_to_include, non_null_attributes)
    table_data = generate_der_table_data(site_der_status, non_null_attributes)
    table_data.insert(0, ["DER Status", "Value"])
    column_widths = [int(fraction * stylesheet.table_width) for fraction in [0.5, 0.5]]
    table = Table(table_data, colWidths=column_widths)
    table.setStyle(stylesheet.table)
    elements.append(table)
    elements.append(null_attributes_paragraph)
    elements.append(stylesheet.spacer)
    return elements


def device_category_to_string(device_category: DeviceCategory) -> str:
    if device_category == 0:
        return "Unspecified device category (0)"
    flags = [flag.replace("_", " ").lower() for flag in repr(device_category).split(".")[1].split(":")[0].split("|")]
    return " | ".join(flags)


def generate_device_overview_table(
    site: Site,
    generation_method: str,
    stylesheet: StyleSheet,
) -> list[Flowable]:
    elements: list[Flowable] = []

    # Convert device category to a useful string
    device_data = [
        ["NMI", site.nmi if site.nmi else "Unspecified"],
        ["LFDI", site.lfdi],
        ["Device Category", device_category_to_string(device_category=DeviceCategory(site.device_category))],
        ["Site Generation", generation_method],
    ]
    column_widths = [int(fraction * stylesheet.table_width) for fraction in [0.2, 0.5]]
    table = Table(device_data, colWidths=column_widths)
    tstyle = TableStyle(
        [
            ("BACKGROUND", (0, 0), (-1, -1), OVERVIEW_BACKGROUND),
            ("TEXTCOLOR", (0, 0), (-1, -1), TABLE_TEXT_COLOR),
            ("ALIGN", (0, 0), (-1, -1), "LEFT"),
            ("FONTSIZE", (0, 0), (-1, -1), 8),
            ("FONTNAME", (0, 0), (0, -1), "Helvetica-Bold"),
        ]
    )
    table.setStyle(tstyle)
    elements.append(KeepTogether(table))
    return elements


def generate_site_section(site: Site, stylesheet: StyleSheet) -> list[Flowable]:
    elements: list[Flowable] = []

    if site.nmi:
        section_title = f"EndDevice {site.site_id} (nmi: {site.nmi})"
        generation_method = f"Created at {site.created_time.strftime(stylesheet.date_format)}"
    else:
        section_title = f"EndDevice {site.site_id}"
        generation_method = "Generated as part of test procedure precondition."
    elements.append(Paragraph(section_title, stylesheet.subheading))
    elements.append(stylesheet.spacer)
    elements.extend(
        generate_device_overview_table(site=site, generation_method=generation_method, stylesheet=stylesheet)
    )
    elements.append(stylesheet.spacer)
    if site.site_ders:
        site_der = site.site_ders[0]
        if site_der.site_der_rating is not None:
            elements.extend(
                generate_site_der_rating_table(site_der_rating=site_der.site_der_rating, stylesheet=stylesheet)
            )
            elements.append(stylesheet.spacer)
        if site_der.site_der_setting is not None:
            elements.extend(
                generate_site_der_setting_table(site_der_setting=site_der.site_der_setting, stylesheet=stylesheet)
            )
            elements.append(stylesheet.spacer)
        if site_der.site_der_availability is not None:
            elements.extend(
                generate_site_der_availability_table(
                    site_der_availability=site_der.site_der_availability, stylesheet=stylesheet
                )
            )
            elements.append(stylesheet.spacer)
        if site_der.site_der_status is not None:
            elements.extend(
                generate_site_der_status_table(site_der_status=site_der.site_der_status, stylesheet=stylesheet)
            )
    else:
        elements.append(Paragraph("No Site DER registered for this site."))
    return elements


def generate_devices_section(sites: Sequence[Site], stylesheet: StyleSheet) -> list[Flowable]:
    elements: list[Flowable] = []
    elements.append(Paragraph("Devices", stylesheet.heading))
    if sites:
        for site in sites:
            elements.extend(generate_site_section(site=site, stylesheet=stylesheet))
    else:
        elements.append(Paragraph("No devices registered either out-of-band or in-band during this test procedure."))
    elements.append(stylesheet.spacer)
    return elements


def generate_controls_chart(controls: list[DynamicOperatingEnvelope]) -> Image:
    data = [
        dict(Control=f"{i}", Start=control.start_time, Finish=control.end_time)
        for i, control in enumerate(controls, start=1)
    ]
    df = pd.DataFrame(data)
    fig = px.timeline(df, x_start="Start", x_end="Finish", y="Control")
    fig.update_yaxes(autorange="reversed")
    return fig_to_image(fig=fig, content_width=MAX_CONTENT_WIDTH)


def generate_timeline_chart(timeline: Timeline, sites: Sequence[Site]) -> Image:
    fig = go.Figure()

    # Add data streams with numeric x-axis
    for ds in timeline.data_streams:
        x_data = list(range(len(ds.offset_watt_values)))
        y_data = ds.offset_watt_values
        line_shape = "hv" if ds.stepped else "linear"
        line = {"dash": "dash"} if ds.dashed else {}
        fig.add_trace(go.Scatter(x=x_data, y=y_data, name=ds.label, line_shape=line_shape, line=line))

    # Figure out if we have a setMaxW to utilise
    set_max_w: int | None = None
    for site in sites:
        try:
            der_setting = site.site_ders[0].site_der_setting
            if der_setting:
                set_max_w = int(der_setting.max_w_value * pow(10, der_setting.max_w_multiplier))
                break
        except Exception as exc:
            logger.error(f"Failing looking up setMaxW for site {site.site_id}", exc_info=exc)

    shapes = [
        # This adds emphasis to the zero line
        dict(
            type="line",
            xref="paper",
            x0=0,
            x1=1,
            yref="y",
            y0=0,
            y1=0,
            line=dict(color="black", width=2, dash="dash"),
            opacity=0.5,
        )
    ]
    annotations = []

    if set_max_w is not None:
        shapes.extend(
            [
                dict(
                    type="line",
                    xref="paper",
                    x0=0,
                    x1=1,
                    yref="y",
                    y0=set_max_w,
                    y1=set_max_w,
                    line=dict(color="red", width=2, dash="dash"),
                ),
                dict(
                    type="line",
                    xref="paper",
                    x0=0,
                    x1=1,
                    yref="y",
                    y0=-set_max_w,
                    y1=-set_max_w,
                    line=dict(color="red", width=2, dash="dash"),
                ),
            ]
        )
        annotations.extend(
            [
                dict(
                    xref="paper",
                    x=0.5,  # Middle of the page
                    y=set_max_w,
                    xanchor="center",
                    yanchor="middle",
                    text="setMaxW",
                    showarrow=False,
                    font=dict(color="red", size=12),
                    bgcolor="white",
                    bordercolor="red",
                ),
                dict(
                    xref="paper",
                    x=0.5,  # Middle of the page
                    y=-set_max_w,
                    xanchor="center",
                    yanchor="middle",
                    text="setMaxW",
                    showarrow=False,
                    font=dict(color="red", size=12),
                    bgcolor="white",
                    bordercolor="red",
                ),
            ]
        )

    # Generate x-axis labels
    num_intervals = max(len(ds.offset_watt_values) for ds in timeline.data_streams) if timeline.data_streams else 0
    tick_spacing = max(1, num_intervals // 10)

    tickvals = list(range(0, num_intervals, tick_spacing))
    x_labels = [duration_to_label(timeline.interval_seconds * i) for i in tickvals]

    fig.update_xaxes(
        title="Time",
        type="linear",
        tickmode="array",
        tickvals=tickvals,
        ticktext=x_labels,
        range=[0, max(num_intervals - 1, 1)],
    )

    fig.update_yaxes(title="Watts", zeroline=True)
    fig.update_layout(
        margin=dict(b=10),
        legend=dict(orientation="h", yanchor="bottom", y=1.02, xanchor="right", x=1),
        shapes=shapes,
        annotations=annotations,
    )

    return fig_to_image(fig=fig, content_width=MAX_CONTENT_WIDTH)


def _add_step_completion_markers(
    fig: go.Figure, runner_state: RunnerState, timeline: Timeline, num_intervals: int
) -> None:
    """Add vertical lines marking when test steps were completed."""
    if not (runner_state.active_test_procedure and runner_state.active_test_procedure.step_status):
        return

    # Collect completed steps with their timestamps
    completed_steps = [
        (step_name, step_info.completed_at)
        for step_name, step_info in runner_state.active_test_procedure.step_status.items()
        if step_info.get_step_status() == StepStatus.RESOLVED
    ]

    if not completed_steps:
        return

    # Group timestamps by step name
    step_groups: dict[str, list] = {}
    for step_name, completed_at in completed_steps:
        step_groups.setdefault(step_name, []).append(completed_at)

    colors = px.colors.qualitative.Plotly

    # Add vertical lines for each step completion
    for step_idx, (step_name, timestamps) in enumerate(step_groups.items()):
        step_color = colors[step_idx % len(colors)]

        # Calculate interval positions for all timestamps
        x_positions = []
        for completed_at in timestamps:
            time_offset = (completed_at - timeline.start).total_seconds()
            interval_position = time_offset / timeline.interval_seconds
            if 0 <= interval_position <= num_intervals:
                x_positions.append(interval_position)

        # Add a line for each occurrence
        for i, x_pos in enumerate(x_positions):
            fig.add_trace(
                go.Scatter(
                    x=[x_pos, x_pos],
                    y=[0.05, 0.95],
                    mode="lines",
                    name=step_name,
                    line=dict(color=step_color, width=3),
                    showlegend=(i == 0),  # Only show legend for first occurrence
                    hovertemplate=f"{step_name}<extra></extra>",
                )
            )


def generate_timeline_checklist(timeline: Timeline, runner_state: RunnerState) -> Image:
    """
    Generates a horizontal activity chart showing request activity and step completions.
    This chart shares the same x-axis (time) scale as the timeline chart above it.
    We must manually keep the axis identical, it is not a shared axis.
    """
    fig = go.Figure()

    # Calculate time range
    num_intervals = max(len(ds.offset_watt_values) for ds in timeline.data_streams) if timeline.data_streams else 0
    total_duration = timeline.interval_seconds * num_intervals

    # Add request lines - one line per request at precise position
    request_positions = []

    for request_entry in runner_state.request_history:
        time_offset = (request_entry.timestamp - timeline.start).total_seconds()
        if 0 <= time_offset <= total_duration:
            # Convert time offset to precise interval position (float)
            interval_position = time_offset / timeline.interval_seconds
            request_positions.append(interval_position)

    if request_positions:
        # Add legend entry for requests
        fig.add_trace(
            go.Scatter(
                x=[None],
                y=[None],
                mode="lines",
                line=dict(color="grey", width=2),
                name="Requests",
                showlegend=True,
            )
        )

        # Add request lines at their precise positions
        # Overlapping lines will naturally create darker appearance
        for interval_position in request_positions:
            fig.add_trace(
                go.Scatter(
                    x=[interval_position, interval_position],
                    y=[0.05, 0.95],
                    mode="lines",
                    line=dict(color="rgba(0, 0, 0, 0.4)", width=2),
                    showlegend=False,
                    hovertemplate="Request<extra></extra>",
                )
            )

    # Add step completion markers
    _add_step_completion_markers(fig, runner_state, timeline, num_intervals)

    fig.update_xaxes(
        title="",
        type="linear",
        tickmode="array",
        tickvals=list(range(num_intervals)),
        ticktext=[],
        showticklabels=False,
        range=[0, max(num_intervals - 1, 1)],  # CRITICAL: Match top chart range exactly
    )
    fig.update_yaxes(title="", showticklabels=False, showgrid=False, range=[0, 1])
    fig.update_layout(
        height=150, legend=dict(orientation="h", yanchor="top", y=-0.2, xanchor="center", x=0.5), margin=dict(t=0, b=80)
    )

    return fig_to_image(fig=fig, content_width=MAX_CONTENT_WIDTH)


def generate_timeline_section(
    timeline: Timeline | None, runner_state: RunnerState, sites: Sequence[Site], stylesheet: StyleSheet
) -> list[Flowable]:
    elements: list[Flowable] = []
    elements.append(Paragraph("Timeline", stylesheet.heading))
    if timeline is not None:
        elements.append(
            Paragraph(
                f"This chart is based from when the test was started: {timeline.start.strftime(stylesheet.date_format)}"
            )
        )
        elements.append(generate_timeline_chart(timeline=timeline, sites=sites))
        elements.append(generate_timeline_checklist(timeline=timeline, runner_state=runner_state))
    else:
        elements.append(Paragraph("Timeline chart is unavailable due to a lack of data."))
    elements.append(stylesheet.spacer)
    return elements


def generate_readings_timeline(
    readings_df: pd.DataFrame, quantity: str, runner_state: RunnerState, time_relative_to_test_start: bool = True
) -> Image:
    x_axis_column = "time_period_start"
    x_axis_label = "Time (UTC)"

    base_timestamp = runner_state.interaction_timestamp(interaction_type=ClientInteractionType.TEST_PROCEDURE_START)
    alternative_x_axis_label = "Time relative to test start (s)"
    if time_relative_to_test_start and base_timestamp is not None:
        new_x_axis_column = "timedelta_from_start"
        readings_df[new_x_axis_column] = readings_df[x_axis_column] - base_timestamp  # type: ignore
        x_axis_column = new_x_axis_column
        x_axis_label = alternative_x_axis_label

    fig = px.line(
        readings_df,
        x=x_axis_column,
        y="scaled_value",
        markers=True,
        color_discrete_sequence=[rl_to_plotly_color(HIGHLIGHT_COLOR)],
    )

    fig.update_layout(
        xaxis=dict(title=dict(text=x_axis_label)),
        yaxis=dict(title=dict(text=quantity)),
    )

    return fig_to_image(fig=fig, content_width=MAX_CONTENT_WIDTH)


def uom_to_string(uom: UomType | int) -> str:
    return UomType(uom).name.replace("_", " ").lower()


def data_qualifier_to_string(qualifier: DataQualifierType | int) -> str:
    return DataQualifierType(qualifier).name.replace("_", " ").lower()


def phase_to_string(phase: PhaseCode | int) -> str:
    if PhaseCode(phase) == PhaseCode.NOT_APPLICABLE:
        return "n/a"
    return PhaseCode(phase).name.replace("_", " ").lower()


def kind_to_string(kind: KindType | int) -> str:
    return KindType(kind).name.replace("_", " ").lower()


def reading_description(srt: SiteReadingType, exclude_mup: bool = False) -> str:
    mup = srt.site_reading_type_id
    uom_string = uom_to_string(srt.uom)
    qualifier_string = data_qualifier_to_string(srt.data_qualifier)
    mup_text = "" if exclude_mup else f"/mup/{mup}:"
    if srt.phase == 0:
        description = f"{mup_text} {uom_string} ({qualifier_string})"
    else:
        phase = phase_to_string(srt.phase)
        description = f"{mup_text} {uom_string} ({qualifier_string}, {phase})"

    return description


def get_site_type(role_flags: RoleFlagsType) -> str:
    """Convert role flags to 'site' or 'device' based on ReadingLocation bitmask."""

    if (role_flags & ReadingLocation.SITE_READING) == ReadingLocation.SITE_READING:
        return "site"
    elif (role_flags & ReadingLocation.DEVICE_READING) == ReadingLocation.DEVICE_READING:
        return "device"

    return "unknown"


def truncate_mrid(mrid: str) -> str:
    return mrid[:7] + "..." if len(mrid) > 7 else mrid


def validate_cell(reading_type: SiteReadingType, col_idx: int, row_num: int) -> str | None:
    """
    Validates a cell value and returns an error message if invalid.
    These validation steps come from SA TS 5573:2025, Table 8.1

    Args:
        reading_type: The SiteReadingType object
        col_idx: Column index (0-based)
        row_num: Row number for error message (1-based, excluding header)

    Returns:
        Error message string if invalid, None if valid
    """

    if col_idx == 2:  # Site type
        site_type = get_site_type(reading_type.role_flags)
        if site_type == "unknown":
            return "Site type is unknown - check the RoleFlagsType field"

    elif col_idx == 3:  # UOM
        uom = UomType(reading_type.uom)
        if uom not in [
            UomType.REAL_POWER_WATT,
            UomType.REACTIVE_POWER_VAR,
            UomType.FREQUENCY_HZ,
            UomType.VOLTAGE,
            UomType.REAL_ENERGY_WATT_HOURS,
        ]:
            return f"UOM {uom.name} ({uom.value}) is not supported"

    elif col_idx == 4:  # Data qualifier
        qualifier = DataQualifierType(reading_type.data_qualifier)
        if qualifier not in [
            DataQualifierType.AVERAGE,
            DataQualifierType.STANDARD,
            DataQualifierType.MAXIMUM,
            DataQualifierType.MINIMUM,
            DataQualifierType.NOT_APPLICABLE,
        ]:
            return f"Data qualifier {qualifier.name} ({qualifier.value}) is not supported"

    elif col_idx == 5:  # Kind
        kind = KindType(reading_type.kind)
        if kind not in [KindType.POWER, KindType.ENERGY]:
            return f"KindType {kind.name} ({kind.value}) is not supported."

    elif col_idx == 6:  # Phase (Only applicable to voltage readings)
        uom = UomType(reading_type.uom)
        if uom == UomType.VOLTAGE:
            phase = PhaseCode(reading_type.phase)
            if phase not in [
                PhaseCode.PHASE_ABC,
                PhaseCode.PHASE_AN_S1N,
                PhaseCode.PHASE_BN,
                PhaseCode.PHASE_CN_S2N,
            ]:
                return f"Phase (for voltage) has specific requirements - {phase.name} ({phase.value}) is not supported"

    return None


def format_cell_value(value, is_error: bool) -> str | Paragraph:
    """
    Format a cell value, highlighting it with red background if there's an error.

    Returns:
        Formatted value (Paragraph with red background if error, original value otherwise)
    """
    if is_error:
        return Paragraph(
            f"<para backColor='red'><font color='white'>{value}</font></para>",
            style=ParagraphStyle(name="ErrorCell", fontSize=10, leading=12),
        )
    return value


def allow_zero_width_duration(srt: SiteReadingType) -> bool:
    """Certain SiteReadingTypes (eg BESS types) expect zero duration readings. Most other reading types do NOT

    Returns True if the supplied SiteReadingType is permitted to have zero duration readings. False otherwise"""
    return srt.uom == UomType.REAL_ENERGY_WATT_HOURS  # This is our shorthand for identifying BESS readings


def validate_reading_duration(readings_df: pd.DataFrame, allow_zero_duration: bool) -> tuple[int, int, list[str]]:
    """
    Validate reading durations and return warning messages.
    Returns tuple: (dropped_count, invalid_duration_count, warning_messages)
    """
    if readings_df.empty or "time_period_seconds" not in readings_df.columns:
        return 0, 0, []

    warnings: list[str] = []

    # Isolate null or zero durations
    # For v1.3-beta/storage, duration 0 or null values are acceptable for storage readings.
    durations = readings_df["time_period_seconds"]
    null_or_zero = durations.isna() | (durations == 0)
<<<<<<< HEAD
=======
    dropped_count = 0

    if not allow_zero_duration:
        dropped_count = int(null_or_zero.sum())
        if dropped_count > 0:
            warnings.append(
                f"{dropped_count} reading{'s' if dropped_count != 1 else ''}"
                " excluded from timeline generation due to null or zero duration values"
            )
>>>>>>> bee6c104

    # Check remaining readings are divisible by 60s
    valid_durations = durations[~null_or_zero]
    invalid_count = 0

    if len(valid_durations) > 0:
        invalid_mod60 = valid_durations[valid_durations % 60 != 0]
        invalid_count = int(len(invalid_mod60))

        if invalid_count > 0:
            warnings.append(
                f"{invalid_count} {"readings have" if invalid_count != 1 else "reading has"}"
                " invalid duration (not divisible by 60). This may indicate a configuration issue."
            )

    return 0, invalid_count, warnings


def generate_reading_count_table(
    reading_counts: dict[SiteReadingType, int],
    stylesheet: StyleSheet,
    readings: dict[SiteReadingType, pd.DataFrame] | None = None,
):
    """
    Generate reading count table with validation and error highlighting.
    Errors are displayed as merged rows immediately below the affected data row.
    """
    elements: list[Flowable] = []
    error_cells = set()
    row_errors = {}
    table_data: list[list] = []
    table_row_idx = 1  # start after header

    # Build table data and validation results
    for data_row_idx, (reading_type, count) in enumerate(reading_counts.items(), start=1):
        row_data = [
            reading_type.site_reading_type_id,
            truncate_mrid(reading_type.mrid),
            get_site_type(reading_type.role_flags),
            uom_to_string(reading_type.uom),
            str(reading_type.data_qualifier),
            str(reading_type.kind),
            phase_to_string(reading_type.phase),
            count,
        ]

        current_row_errors = []

        # Validate existing columns
        for col_idx in [2, 3, 4, 5, 6]:
            error_msg = validate_cell(reading_type, col_idx, data_row_idx)
            if error_msg:
                current_row_errors.append(error_msg)
                error_cells.add((table_row_idx, col_idx))

        # Validate duration if readings DataFrame is available
        if readings and reading_type in readings:
            dropped_count, invalid_count, duration_warnings = validate_reading_duration(
                readings[reading_type], allow_zero_width_duration(reading_type)
            )

            if duration_warnings:
                current_row_errors.extend(duration_warnings)
                # Highlight MUP column (column 0) if any duration issues
                error_cells.add((table_row_idx, 0))

        table_data.append(row_data)

        if current_row_errors:
            row_errors[table_row_idx] = current_row_errors
            # 7 columns for the error row (exclude grey column)
            error_row = [", ".join(current_row_errors)] + [""] * 6
            table_data.append(error_row)
            table_row_idx += 2
        else:
            table_row_idx += 1

    headers = ["/MUP", "MMR", "Site type", "Unit", "Data Qualifier", "Kind", "Phase", "# Readings"]
    table_data.insert(0, headers)

    fractions = [0.07, 0.1, 0.1, 0.2, 0.14, 0.08, 0.1, 0.14]
    column_widths = [int(f * stylesheet.table_width) for f in fractions]

    styles: list[tuple] = [
        ("BACKGROUND", (0, 1), (-1, -1), colors.white),
        ("LINEBELOW", (0, 0), (-1, -1), 0.5, colors.Color(0.85, 0.85, 0.85)),
    ]

    # Error row styling
    for data_row_idx in row_errors:
        error_row_idx = data_row_idx + 1
        styles.extend(
            [
                ("LINEBELOW", (0, data_row_idx), (-1, data_row_idx), 0, colors.white),
                ("BACKGROUND", (0, error_row_idx), (6, error_row_idx), colors.white),
                ("TEXTCOLOR", (0, error_row_idx), (6, error_row_idx), colors.red),
                ("FONTSIZE", (0, error_row_idx), (6, error_row_idx), 6),
                ("TOPPADDING", (0, error_row_idx), (-1, error_row_idx), 2),
                ("BOTTOMPADDING", (0, error_row_idx), (-1, error_row_idx), 2),
                ("LEFTPADDING", (0, error_row_idx), (0, error_row_idx), column_widths[0]),
                ("ALIGNMENT", (0, error_row_idx), (6, error_row_idx), "LEFT"),
                ("ROWHEIGHT", (0, error_row_idx), (6, error_row_idx), 12),
            ]
        )

    # Error cell highlighting
    for row_idx, col_idx in error_cells:
        styles.extend(
            [
                ("BACKGROUND", (col_idx, row_idx), (col_idx, row_idx), colors.Color(1, 0.9, 0.9)),
                ("TEXTCOLOR", (col_idx, row_idx), (col_idx, row_idx), colors.red),
            ]
        )

    # Create and style table
    table = Table(table_data, colWidths=column_widths)
    table.setStyle(stylesheet.table)
    table.setStyle(TableStyle(styles))

    elements.append(table)

    footnote = Paragraph(
        "For more information, see Standards Australia SA TS 5573:2025, Table 8.1.",
        ParagraphStyle(name="TableFootNote", fontSize=6, leading=6),
    )
    elements.extend([footnote, stylesheet.spacer])

    return elements


def generate_readings_section(
    runner_state: RunnerState,
    readings: dict[SiteReadingType, pd.DataFrame],
    reading_counts: dict[SiteReadingType, int],
    stylesheet: StyleSheet,
) -> list[Flowable]:

    elements: list[Flowable] = []
    elements.append(Paragraph("Readings", stylesheet.heading))

    # Add table to show how many of each reading type was sent to the utility server (all reading types)
    if reading_counts:
        elements.append(stylesheet.spacer)
        elements.extend(
            generate_reading_count_table(reading_counts=reading_counts, stylesheet=stylesheet, readings=readings)
        )

        # Add charts for each of the different reading types
        if readings:
            for reading_type, readings_df in readings.items():
                elements.append(Paragraph(reading_description(reading_type), style=stylesheet.subheading))
                elements.append(
                    generate_readings_timeline(
                        readings_df=readings_df, quantity=uom_to_string(reading_type.uom), runner_state=runner_state
                    )
                )
    else:
        elements.append(Paragraph("No readings sent to the utility server during this test procedure."))

    elements.append(DEFAULT_SPACER)
    return elements


def first_client_interaction_of_type(
    client_interactions: list[ClientInteraction], interaction_type: ClientInteractionType
) -> ClientInteraction:
    for client_interaction in client_interactions:
        if client_interaction.interaction_type == interaction_type:
            return client_interaction
    raise ValueError(f"No client interactions found with type={interaction_type}")


def generate_page_elements(
    runner_state: RunnerState,
    test_run_id: str,
    run_group_name: str,
    check_results: dict[str, CheckResult],
    readings: dict[SiteReadingType, pd.DataFrame],
    reading_counts: dict[SiteReadingType, int],
    sites: Sequence[Site],
    timeline: Timeline | None,
    stylesheet: StyleSheet,
) -> list[Flowable]:
    active_test_procedure = runner_state.active_test_procedure
    if active_test_procedure is None:
        raise ValueError("'active_test_procedure' attribute of 'runner_state' cannot be None")

    page_elements: list[Flowable] = []

    test_procedure_name = active_test_procedure.name
    test_procedure_description = active_test_procedure.definition.description
    test_procedure_classes = active_test_procedure.definition.classes

    # The title is handles by the first page banner
    # We need a space to skip past the banner
    page_elements.append(Spacer(1, MARGIN))

    # Check if the test contains classes that require witness testing
    requires_witness_testing = any(test_class in WITNESS_TEST_CLASSES for test_class in test_procedure_classes)

    # Overview Section
    try:
        init_timestamp = first_client_interaction_of_type(
            client_interactions=runner_state.client_interactions,
            interaction_type=ClientInteractionType.TEST_PROCEDURE_INIT,
        ).timestamp
        start_timestamp = first_client_interaction_of_type(
            client_interactions=runner_state.client_interactions,
            interaction_type=ClientInteractionType.TEST_PROCEDURE_START,
        ).timestamp
        duration = runner_state.last_client_interaction.timestamp - init_timestamp

        page_elements.extend(
            generate_overview_section(
                test_procedure_name=test_procedure_name,
                test_procedure_description=test_procedure_description,
                test_run_id=test_run_id,
                run_group_name=run_group_name,
                init_timestamp=init_timestamp,
                start_timestamp=start_timestamp,
                client_lfdi=active_test_procedure.client_lfdi,
                client_cert_type=active_test_procedure.client_certificate_type,
                client_pen=active_test_procedure.pen,
                duration=duration,
                stylesheet=stylesheet,
            )
        )
    except ValueError as e:
        # ValueError is raised by 'first_client_interaction_of_type' if it can find the required
        # client interations. This is a guard-rail. If we have an active test procedure then
        # the appropriate client interactions SHOULD be defined in the runner state.
        logger.error(f"Unable to add 'test procedure overview' to PDF report. Reason={repr(e)}")

    # Criteria Section
    page_elements.extend(
        generate_criteria_section(
            check_results=check_results, stylesheet=stylesheet, requires_witness_testing=requires_witness_testing
        )
    )

    # Timeline Section
    page_elements.extend(
        generate_timeline_section(timeline=timeline, runner_state=runner_state, sites=sites, stylesheet=stylesheet)
    )

    # Devices Section
    page_elements.extend(generate_devices_section(sites=sites, stylesheet=stylesheet))

    # Readings Section
    page_elements.extend(
        generate_readings_section(
            runner_state=runner_state, readings=readings, reading_counts=reading_counts, stylesheet=stylesheet
        )
    )

    return page_elements


def pdf_report_as_bytes(
    runner_state: RunnerState,
    check_results: dict[str, CheckResult],
    readings: dict[SiteReadingType, pd.DataFrame],
    reading_counts: dict[SiteReadingType, int],
    sites: Sequence[Site],
    timeline: Timeline | None,
    no_spacers: bool = False,
) -> bytes:
    stylesheet = get_stylesheet()
    if no_spacers:
        stylesheet.spacer = NullDraw()

    if runner_state.active_test_procedure is None:
        raise ValueError("Unable to generate report - no active test procedure")

    run_id = runner_state.active_test_procedure.run_id
    test_run_id = "UNKNOWN" if run_id is None else run_id
    name = runner_state.active_test_procedure.run_group_name
    run_group_name = "" if name is None else name

    page_elements = generate_page_elements(
        runner_state=runner_state,
        test_run_id=test_run_id,
        run_group_name=run_group_name,
        check_results=check_results,
        readings=readings,
        reading_counts=reading_counts,
        sites=sites,
        timeline=timeline,
        stylesheet=stylesheet,
    )

    test_procedure_name = runner_state.active_test_procedure.name
    first_page = partial(
        first_page_template,
        test_procedure_name=test_procedure_name,
        test_run_id=test_run_id,
        csip_aus_version=runner_state.active_test_procedure.csip_aus_version,
    )
    later_pages = partial(later_pages_template, test_procedure_name=test_procedure_name, test_run_id=test_run_id)

    with io.BytesIO() as buffer:
        doc = SimpleDocTemplate(
            buffer,
            pagesize=A4,
            title=DOCUMENT_TITLE,
            author=AUTHOR,
            leftMargin=MARGIN,
            rightMargin=MARGIN,
            topMargin=MARGIN,
            bottomMargin=MARGIN,
        )
        doc.build(page_elements, onFirstPage=first_page, onLaterPages=later_pages)
        pdf_data = buffer.getvalue()

    return pdf_data<|MERGE_RESOLUTION|>--- conflicted
+++ resolved
@@ -1309,8 +1309,6 @@
     # For v1.3-beta/storage, duration 0 or null values are acceptable for storage readings.
     durations = readings_df["time_period_seconds"]
     null_or_zero = durations.isna() | (durations == 0)
-<<<<<<< HEAD
-=======
     dropped_count = 0
 
     if not allow_zero_duration:
@@ -1320,7 +1318,6 @@
                 f"{dropped_count} reading{'s' if dropped_count != 1 else ''}"
                 " excluded from timeline generation due to null or zero duration values"
             )
->>>>>>> bee6c104
 
     # Check remaining readings are divisible by 60s
     valid_durations = durations[~null_or_zero]
@@ -1336,7 +1333,7 @@
                 " invalid duration (not divisible by 60). This may indicate a configuration issue."
             )
 
-    return 0, invalid_count, warnings
+    return dropped_count, invalid_count, warnings
 
 
 def generate_reading_count_table(
