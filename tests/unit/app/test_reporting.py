from datetime import datetime, timedelta, timezone
from decimal import Decimal
import os
import tempfile
import subprocess
import pandas as pd
import pytest
from assertical.fake.generator import generate_class_instance
from cactus_test_definitions.client import TestProcedureConfig
from envoy.server.model import (
    Site,
    SiteDER,
    SiteDERSetting,
    SiteReadingType,
    SiteDERRating,
    SiteDERAvailability,
    SiteDERStatus,
)
from envoy_schema.server.schema.sep2.types import DeviceCategory

from cactus_runner.app.check import CheckResult
from cactus_runner.app.reporting import (
    device_category_to_string,
    pdf_report_as_bytes,
)
from cactus_runner.app.timeline import Timeline, TimelineDataStream
from cactus_runner.models import (
    ActiveTestProcedure,
    ClientInteraction,
    ClientInteractionType,
    RequestEntry,
    RunnerState,
    StepStatus,
)


@pytest.mark.parametrize("no_spacers", [True, False])
def test_pdf_report_as_bytes(no_spacers):
    # Arrange
    definitions = TestProcedureConfig.from_resource()
    test_name = "ALL-01"
    active_test_procedure = generate_class_instance(
        ActiveTestProcedure,
        name=test_name,
        definition=definitions.test_procedures[test_name],
        step_status={"1": StepStatus.PENDING},
        finished_zip_data=None,
        run_id=None,
    )
    NUM_REQUESTS = 3
    runner_state = RunnerState(
        active_test_procedure=active_test_procedure,
        request_history=[generate_class_instance(RequestEntry) for _ in range(NUM_REQUESTS)],
    )

    NUM_CHECK_RESULTS = 3
    check_results = {f"check{i}": generate_class_instance(CheckResult) for i in range(NUM_CHECK_RESULTS)}

    NUM_READING_TYPES = 3
    sample_readings = pd.DataFrame(
        {
            "scaled_value": [Decimal(1.0)],
            "time_period_start": [datetime.now(timezone.utc)],
        }
    )
    readings = {generate_class_instance(SiteReadingType): sample_readings for _ in range(NUM_READING_TYPES)}

    reading_counts = {generate_class_instance(SiteReadingType): i for i in range(NUM_READING_TYPES)}

    NUM_SITES = 2
    sites = [generate_class_instance(Site) for _ in range(NUM_SITES)]

    timeline = generate_class_instance(Timeline, generate_relationships=True)

    # Act
    report_bytes = pdf_report_as_bytes(
        runner_state=runner_state,
        check_results=check_results,
        readings=readings,
        reading_counts=reading_counts,
        sites=sites,
        timeline=timeline,
        no_spacers=no_spacers,
    )

    # Assert - we are mainly checking that no uncaught exceptions are raised generating the pdf report
    assert len(report_bytes) > 0


def test_pdf_report_as_bytes_does_raise_exception_for_large_amount_of_validation_errors():
    # Arrange
    definitions = TestProcedureConfig.from_resource()
    test_name = "ALL-01"
    active_test_procedure = generate_class_instance(
        ActiveTestProcedure,
        name=test_name,
        definition=definitions.test_procedures[test_name],
        step_status={"1": StepStatus.PENDING},
        finished_zip_data=None,
        run_id=None,
    )

    # Check a request with many validation errors doesn't break the pdf generation
    body_xml_errors = [
        (
            "lorem ipsum lorem ipsum lorem ipsum lorem ipsum lorem ipsum lorem ipsum lorem ipsum\n"
            "lorem ipsum lorem ipsum lorem ipsum lorem ipsum lorem ipsum lorem ipsum lorem ipsum\n"
            "lorem ipsum lorem ipsum lorem ipsum lorem ipsum lorem ipsum lorem ipsum lorem ipsum\n"
        )
    ] * 20
    runner_state = RunnerState(
        active_test_procedure=active_test_procedure,
        request_history=[generate_class_instance(RequestEntry, body_xml_errors=body_xml_errors)],
    )
    NUM_CHECK_RESULTS = 3
    check_results = {f"check{i}": generate_class_instance(CheckResult) for i in range(NUM_CHECK_RESULTS)}

    # Act
    pdf_report_as_bytes(
        runner_state=runner_state,
        check_results=check_results,
        readings={},
        reading_counts={},
        sites=[],
        timeline=None,
    )

    # There should be not exceptions raises do to Flowables being too large


@pytest.mark.parametrize(
    "device_category,expected",
    [
        (DeviceCategory(0), "Unspecified device category (0)"),
        (DeviceCategory.SMART_ENERGY_MODULE, "smart energy module"),
        (DeviceCategory.SMART_ENERGY_MODULE | DeviceCategory.WATER_HEATER, "water heater | smart energy module"),
    ],
)
def test_device_category_to_string(device_category: DeviceCategory, expected: str):
    assert device_category_to_string(device_category=device_category) == expected


@pytest.mark.parametrize("has_set_max_w", [True, False])
def test_pdf_report_as_bytes_with_timeline(has_set_max_w):
    # Arrange
    definitions = TestProcedureConfig.from_resource()
    test_name = "ALL-01"
    active_test_procedure = generate_class_instance(
        ActiveTestProcedure,
        name=test_name,
        definition=definitions.test_procedures[test_name],
        step_status={"1": StepStatus.PENDING},
        finished_zip_data=None,
        run_id=None,
    )
    runner_state = RunnerState(
        active_test_procedure=active_test_procedure,
        request_history=[],
    )

    check_results = {}
    readings = {}
    reading_counts = {}
    site_ders = (
        []
        if not has_set_max_w
        else [
            generate_class_instance(
                SiteDER,
                site_der_setting=generate_class_instance(SiteDERSetting, max_w_value=6, max_w_multiplier=3),
            )
        ]
    )
    sites = [
        generate_class_instance(
            Site,
            site_ders=site_ders,
        )
    ]

    timeline = Timeline(
        datetime(2022, 11, 5, tzinfo=timezone.utc),
        20,
        [
            TimelineDataStream(
                "/derp/1 opModExpLimW", [None, None, None, -3000, -3000, -3000, -2000, -2000], True, False
            ),
            TimelineDataStream("/derp/1 opModImpLimW", [5000, 5000, 5000, None, None, 5000, 5000, None], True, False),
            TimelineDataStream("Site Watts", [1000, 1150, 800, 600, 500, -500, -1000, -2000], False, False),
            TimelineDataStream("Device Watts", [None, None, -1000, -3000, -2250, -100, 0, 0], False, False),
            TimelineDataStream("Default opModImpLimW", [None, None, 1000, 1000, 1500, 1500, 0, 0], True, True),
            TimelineDataStream("Default opModExpLimW", [-5000, -5000, 0, 0, -1000, -1000, -1000], True, True),
        ],
    )

    # Act
    report_bytes = pdf_report_as_bytes(
        runner_state=runner_state,
        check_results=check_results,
        readings=readings,
        reading_counts=reading_counts,
        sites=sites,
        timeline=timeline,
    )

    # Assert - we are mainly checking that no uncaught exceptions are raised generating the pdf report
    assert len(report_bytes) > 0


<<<<<<< HEAD
def test_pdf_report_with_witness_test():
    """Set test definition class to one of those which require witness testing"""
=======
def test_pdf_report_unset_params():
>>>>>>> 62a86dbb

    # Arrange
    definitions = TestProcedureConfig.from_resource()
    test_name = "ALL-01"
<<<<<<< HEAD

    definition = definitions.test_procedures[test_name]
    definition.classes = ["DER-A"]  # Ensures that the tests require witness testing

    active_test_procedure = generate_class_instance(
        ActiveTestProcedure,
        name=test_name,
        definition=definition,
=======
    active_test_procedure = generate_class_instance(
        ActiveTestProcedure,
        name=test_name,
        definition=definitions.test_procedures[test_name],
>>>>>>> 62a86dbb
        step_status={"1": StepStatus.PENDING},
        finished_zip_data=None,
        run_id=None,
    )
<<<<<<< HEAD
    NUM_REQUESTS = 3

    now = datetime.now(timezone.utc)
    client_interactions = [
        generate_class_instance(
            ClientInteraction,
            interaction_type=ClientInteractionType.TEST_PROCEDURE_INIT,
            timestamp=now,
        ),
        generate_class_instance(
            ClientInteraction,
            interaction_type=ClientInteractionType.TEST_PROCEDURE_START,
            timestamp=now + timedelta(seconds=5),
        ),
    ]

    runner_state = RunnerState(
        active_test_procedure=active_test_procedure,
        request_history=[generate_class_instance(RequestEntry) for _ in range(NUM_REQUESTS)],
        client_interactions=client_interactions,
    )

    NUM_CHECK_RESULTS = 3
    check_results = {f"check{i}": generate_class_instance(CheckResult, passed=True) for i in range(NUM_CHECK_RESULTS)}

    NUM_READING_TYPES = 3
    sample_readings = pd.DataFrame({"scaled_value": [Decimal(1.0)], "time_period_start": [datetime.now(timezone.utc)]})
    readings = {generate_class_instance(SiteReadingType): sample_readings for _ in range(NUM_READING_TYPES)}

    reading_counts = {generate_class_instance(SiteReadingType): i for i in range(NUM_READING_TYPES)}

    NUM_SITES = 2
    sites = [generate_class_instance(Site) for _ in range(NUM_SITES)]
=======
    runner_state = RunnerState(
        active_test_procedure=active_test_procedure,
        request_history=[],
    )

    check_results = {}
    readings = {}
    reading_counts = {}
    site_ders = [
        generate_class_instance(
            SiteDER,
            site_der_setting=generate_class_instance(
                SiteDERSetting, max_w_value=6, max_w_multiplier=3, optional_is_none=True
            ),
            site_der_rating=generate_class_instance(SiteDERRating, optional_is_none=True),
            site_der_availability=generate_class_instance(SiteDERAvailability, optional_is_none=True),
            site_der_status=generate_class_instance(SiteDERStatus, optional_is_none=True),
        )
    ]

    sites = [generate_class_instance(Site, site_ders=site_ders)]
>>>>>>> 62a86dbb

    # Act
    report_bytes = pdf_report_as_bytes(
        runner_state=runner_state,
        check_results=check_results,
        readings=readings,
        reading_counts=reading_counts,
        sites=sites,
        timeline=None,
<<<<<<< HEAD
        no_spacers=False,
=======
>>>>>>> 62a86dbb
    )

    # Assert - we are mainly checking that no uncaught exceptions are raised generating the pdf report
    assert len(report_bytes) > 0<|MERGE_RESOLUTION|>--- conflicted
+++ resolved
@@ -207,17 +207,12 @@
     assert len(report_bytes) > 0
 
 
-<<<<<<< HEAD
 def test_pdf_report_with_witness_test():
     """Set test definition class to one of those which require witness testing"""
-=======
-def test_pdf_report_unset_params():
->>>>>>> 62a86dbb
-
-    # Arrange
-    definitions = TestProcedureConfig.from_resource()
-    test_name = "ALL-01"
-<<<<<<< HEAD
+
+    # Arrange
+    definitions = TestProcedureConfig.from_resource()
+    test_name = "ALL-01"
 
     definition = definitions.test_procedures[test_name]
     definition.classes = ["DER-A"]  # Ensures that the tests require witness testing
@@ -226,17 +221,10 @@
         ActiveTestProcedure,
         name=test_name,
         definition=definition,
-=======
-    active_test_procedure = generate_class_instance(
-        ActiveTestProcedure,
-        name=test_name,
-        definition=definitions.test_procedures[test_name],
->>>>>>> 62a86dbb
-        step_status={"1": StepStatus.PENDING},
-        finished_zip_data=None,
-        run_id=None,
-    )
-<<<<<<< HEAD
+        step_status={"1": StepStatus.PENDING},
+        finished_zip_data=None,
+        run_id=None,
+    )
     NUM_REQUESTS = 3
 
     now = datetime.now(timezone.utc)
@@ -270,7 +258,35 @@
 
     NUM_SITES = 2
     sites = [generate_class_instance(Site) for _ in range(NUM_SITES)]
-=======
+
+    # Act
+    report_bytes = pdf_report_as_bytes(
+        runner_state=runner_state,
+        check_results=check_results,
+        readings=readings,
+        reading_counts=reading_counts,
+        sites=sites,
+        timeline=None,
+        no_spacers=False,
+    )
+
+    # Assert - we are mainly checking that no uncaught exceptions are raised generating the pdf report
+    assert len(report_bytes) > 0
+
+
+def test_pdf_report_unset_params():
+
+    # Arrange
+    definitions = TestProcedureConfig.from_resource()
+    test_name = "ALL-01"
+    active_test_procedure = generate_class_instance(
+        ActiveTestProcedure,
+        name=test_name,
+        definition=definitions.test_procedures[test_name],
+        step_status={"1": StepStatus.PENDING},
+        finished_zip_data=None,
+        run_id=None,
+    )
     runner_state = RunnerState(
         active_test_procedure=active_test_procedure,
         request_history=[],
@@ -292,7 +308,6 @@
     ]
 
     sites = [generate_class_instance(Site, site_ders=site_ders)]
->>>>>>> 62a86dbb
 
     # Act
     report_bytes = pdf_report_as_bytes(
@@ -302,10 +317,6 @@
         reading_counts=reading_counts,
         sites=sites,
         timeline=None,
-<<<<<<< HEAD
-        no_spacers=False,
-=======
->>>>>>> 62a86dbb
     )
 
     # Assert - we are mainly checking that no uncaught exceptions are raised generating the pdf report
