--- conflicted
+++ resolved
@@ -278,11 +278,8 @@
         "opModGenLimW": 12,
         "opModLoadLimW": 13,
         "setGradW": 14,
-<<<<<<< HEAD
+        "derp_id": derp_id,
         "opModStorageTargetW": 15,
-=======
-        "derp_id": derp_id,
->>>>>>> bee6c104
     }
     if cancelled is not None:
         resolved_params["cancelled"] = cancelled
