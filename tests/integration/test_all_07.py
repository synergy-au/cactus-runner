import io
import zipfile
from datetime import datetime
from urllib.parse import quote

import pytest
from aiohttp import ClientResponse, ClientSession, ClientTimeout
from cactus_schema.runner import RunnerStatus, RunRequest
from cactus_test_definitions import CSIPAusVersion
from cactus_test_definitions.client import TestProcedureId
from envoy_schema.server.schema.sep2.der import ConnectStatusTypeValue, DERStatus
from envoy_schema.server.schema.sep2.end_device import EndDeviceRequest
from pytest_aiohttp.plugin import TestClient

from cactus_runner.client import RunnerClient
from tests.integration.certificate1 import TEST_CERTIFICATE_PEM

URI_ENCODED_CERT = quote(TEST_CERTIFICATE_PEM.decode())


async def assert_success_response(response: ClientResponse):
    if response.status < 200 or response.status >= 300:
        body = await response.read()
        assert False, f"{response.status}: {body}"


@pytest.mark.slow
@pytest.mark.anyio
async def test_all_07_full(cactus_runner_client: TestClient, run_request_generator):
    """This is a full integration test of the entire ALL-07 workflow"""

    # Init
    csip_aus_version = CSIPAusVersion.RELEASE_1_2
    agg_cert = TEST_CERTIFICATE_PEM.decode()
    device_cert = None
    run_request: RunRequest = run_request_generator(
        TestProcedureId.ALL_07, agg_cert, device_cert, csip_aus_version, None
    )
    async with ClientSession(base_url=cactus_runner_client.make_url("/"), timeout=ClientTimeout(30)) as session:
        init_response = await RunnerClient.initialise(session, run_request)
        assert init_response.is_started is False

    #
    # Pre start - create an EndDevice, register a DERStatus saying it's connected
    #

    now = int(datetime.now().timestamp())
    result = await cactus_runner_client.post(
        "/edev",
        headers={"ssl-client-cert": URI_ENCODED_CERT},
        data=EndDeviceRequest(
<<<<<<< HEAD
            lFDI="854d10a201ca99e5e90d3c3e1f9bc1c3bd075f3b",
            sFDI=357827241281,
            changedTime=now,
=======
            lFDI="854d10a201ca99e5e90d3c3e1f9bc1c3bd075f3b", sFDI=357827241281, changedTime=1766110684
>>>>>>> bee6c104
        ).to_xml(skip_empty=True, exclude_none=True),
    )
    await assert_success_response(result)

    result = await cactus_runner_client.post(
        "/edev/1/der/1/ders",
        headers={"ssl-client-cert": URI_ENCODED_CERT},
        data=DERStatus(
            genConnectStatus=ConnectStatusTypeValue(dateTime=now, value="01"),
            readingTime=now,
        ).to_xml(skip_empty=True, exclude_none=True),
    )
    await assert_success_response(result)

    # Start
    result = await cactus_runner_client.post("/start")
    await assert_success_response(result)

    #
    # Test Start
    #

    now = int(datetime.now().timestamp())
    result = await cactus_runner_client.put(
        "/edev/1/der/1/ders",
        headers={"ssl-client-cert": URI_ENCODED_CERT},
        data=DERStatus(
            genConnectStatus=ConnectStatusTypeValue(dateTime=now, value="00"),
            readingTime=now,
        ).to_xml(skip_empty=True, exclude_none=True),
    )
    await assert_success_response(result)

    now = int(datetime.now().timestamp())
    result = await cactus_runner_client.put(
        "/edev/1/der/1/ders",
        headers={"ssl-client-cert": URI_ENCODED_CERT},
        data=DERStatus(
            genConnectStatus=ConnectStatusTypeValue(dateTime=now, value="01"),
            readingTime=now,
        ).to_xml(skip_empty=True, exclude_none=True),
    )
    await assert_success_response(result)

    #
    # Finalize
    #

    result = await cactus_runner_client.post("/finalize")
    await assert_success_response(result)
    assert result.headers["Content-Type"] == "application/zip"
    assert "attachment" in result.headers["Content-Disposition"]

    # Does the ZIP file look like it has data - do some rudimentary inspections
    zip_data = await result.read()
    zip = zipfile.ZipFile(io.BytesIO(zip_data))

    def get_filename(prefix: str, filenames: list[str]) -> str:
        """Find first filename that starts with 'prefix'"""
        for filename in filenames:
            if filename.startswith(prefix):
                return filename
        return ""

    summary_data = zip.read(get_filename(prefix="CactusTestProcedureSummary", filenames=zip.namelist()))
    assert len(summary_data) > 0
    summary = RunnerStatus.from_json(summary_data.decode())
    assert summary.csip_aus_version == csip_aus_version.value
    for step, resolved in summary.step_status.items():
        assert resolved.started_at is not None, step
        assert resolved.completed_at is not None, step

    # Ensure PDF generated ok
    pdf_data = zip.read(get_filename(prefix="CactusTestProcedureReport", filenames=zip.namelist()))
    assert len(pdf_data) > 1024<|MERGE_RESOLUTION|>--- conflicted
+++ resolved
@@ -49,13 +49,7 @@
         "/edev",
         headers={"ssl-client-cert": URI_ENCODED_CERT},
         data=EndDeviceRequest(
-<<<<<<< HEAD
-            lFDI="854d10a201ca99e5e90d3c3e1f9bc1c3bd075f3b",
-            sFDI=357827241281,
-            changedTime=now,
-=======
             lFDI="854d10a201ca99e5e90d3c3e1f9bc1c3bd075f3b", sFDI=357827241281, changedTime=1766110684
->>>>>>> bee6c104
         ).to_xml(skip_empty=True, exclude_none=True),
     )
     await assert_success_response(result)
