--- conflicted
+++ resolved
@@ -13,11 +13,7 @@
 
 services:
   cactus-runner:
-<<<<<<< HEAD
-    image: ghcr.io/synergy-au/cactus-runner:10-synergy
-=======
-    image: cactusimageregistry.azurecr.io/cactus-runner:13
->>>>>>> 7eceddc6
+    image: ghcr.io/synergy-au/cactus-runner:22-synergy
     ports:
       - 127.0.0.1:8080:8080
     networks:
@@ -32,11 +28,7 @@
       - ENVOY_ADMIN_URL=http://cactus-envoy-admin:8001
 
   cactus-teststack-init:
-<<<<<<< HEAD
-    image: ghcr.io/synergy-au/cactus-teststack-init:10-synergy
-=======
-    image: cactusimageregistry.azurecr.io/cactus-teststack-init:13
->>>>>>> 7eceddc6
+    image: ghcr.io/synergy-au/cactus-teststack-init:22-synergy
     restart: "no"
     environment:
       - ENVOY_DATABASE_URL=postgresql://test_user:test_pwd@cactus-envoy-db/test_db
@@ -65,11 +57,7 @@
         condition: service_completed_successfully
 
   taskiq-worker:
-<<<<<<< HEAD
-    image: ghcr.io/synergy-au/cactus-envoy:10-synergy
-=======
-    image: cactusimageregistry.azurecr.io/cactus-envoy:13
->>>>>>> 7eceddc6
+    image: ghcr.io/synergy-au/cactus-envoy:22-synergy
     environment:
       <<: *common-env
     command: taskiq worker envoy.notification.main:broker envoy.notification.task
@@ -83,11 +71,7 @@
         condition: service_completed_successfully
 
   cactus-envoy:
-<<<<<<< HEAD
-    image: ghcr.io/synergy-au/cactus-envoy:10-synergy
-=======
-    image: cactusimageregistry.azurecr.io/cactus-envoy:13
->>>>>>> 7eceddc6
+    image: ghcr.io/synergy-au/cactus-envoy:22-synergy
     ports:
       - 127.0.0.1:8000:8000
     restart: unless-stopped
@@ -108,11 +92,7 @@
       - shared:/shared
 
   cactus-envoy-admin:
-<<<<<<< HEAD
-    image: ghcr.io/synergy-au/cactus-envoy:10-synergy
-=======
-    image: cactusimageregistry.azurecr.io/cactus-envoy:13
->>>>>>> 7eceddc6
+    image: ghcr.io/synergy-au/cactus-envoy:22-synergy
     ports:
       - 127.0.0.1:8001:8001
     restart: unless-stopped
